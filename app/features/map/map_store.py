--- conflicted
+++ resolved
@@ -1,12 +1,7 @@
 from typing import Optional
 
 import sqlalchemy as sa
-<<<<<<< HEAD
-from geoalchemy2 import Geography  # type: ignore
-from sqlalchemy import func, cast
-=======
 from sqlalchemy import func
->>>>>>> 24dd7793
 
 from sqlalchemy.ext.asyncio import AsyncSession
 
