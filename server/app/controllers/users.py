import datetime
from typing import Optional

from geoalchemy2 import Geometry
from sqlalchemy import false, or_, case, cast, and_
from sqlalchemy.exc import IntegrityError
from sqlalchemy.orm import Session
from sqlalchemy.sql.functions import concat, func

<<<<<<< HEAD
from app.controllers import firebase, auth
from app.models.models import User, Post, UserPrefs, Place, Invite, Waitlist
from app.models.request_schemas import UpdateProfileRequest, RectangularRegion, CreateUserRequest
from app.models.response_schemas import UpdateProfileResponse, UserFieldErrors, CreateUserResponse, UserInviteStatus
=======
from app.controllers import auth
from app.models.models import User, Post, UserPrefs, Place, Invite, Waitlist, follow
from app.models.request_schemas import UpdateUserRequest, RectangularRegion, CreateUserRequest
from app.models.response_schemas import UpdateUserResponse, UserFieldErrors, CreateUserResponse, UserInviteStatus, \
    FollowUserResponse
>>>>>>> e3a26f64


def username_taken(db: Session, username: str) -> bool:
    """Return whether or not a user (deleted or not) with the given username exists."""
    return db.query(User).filter(User.username_lower == username.lower()).count() > 0


def uid_exists(db: Session, uid: str) -> bool:
    """Return whether or not a user (deleted or not) with the given uid exists."""
    return db.query(User).filter(User.uid == uid).count() > 0


def get_user(db: Session, username: str) -> Optional[User]:
    """Return the user with the given username or None if no such user exists or the user is deleted."""
    return db.query(User).filter(and_(User.username_lower == username.lower(), User.deleted == false())).first()


def get_users_by_phone_numbers(db: Session, phone_numbers: list[str]) -> list[User]:
    """Return the list of users with the given phone numbers."""
    return db.query(User).filter(and_(User.phone_number.in_(phone_numbers), User.deleted == false())).all()


def get_user_by_uid(db: Session, uid: str) -> Optional[User]:
    """Return the user with the given uid or None if no such user exists or the user is deleted."""
    return db.query(User).filter(and_(User.uid == uid, User.deleted == false())).first()


def is_invited(db: Session, uid: str) -> bool:
    phone_number = firebase.get_phone_number_from_uid(uid)
    if phone_number is None:
        return False
    return db.query(Invite).filter(Invite.phone_number == phone_number).count() > 0


def on_waitlist(db: Session, uid: str) -> bool:
    phone_number = firebase.get_phone_number_from_uid(uid)
    if phone_number is None:
        return False
    return db.query(Waitlist).filter(Waitlist.phone_number == phone_number).count() > 0


def invite_user(db: Session, user: User, phone_number: str) -> UserInviteStatus:
    invite = Invite(phone_number=phone_number, invited_by=user.id)
    db.add(invite)
    db.commit()
    return UserInviteStatus(invited=True)


def join_waitlist(db: Session, uid: str):
    phone_number = firebase.get_phone_number_from_uid(uid)
    if phone_number is None:
        raise ValueError("Phone number not found")
    row = Waitlist(phone_number=firebase.get_phone_number_from_uid(uid))
    db.add(row)
    try:
        db.commit()
    except IntegrityError as e:
        # Already on waitlist
        print(e)
        db.rollback()


def create_user(db: Session, uid: str, request: CreateUserRequest, phone_number: Optional[str]) -> CreateUserResponse:
    """Try to create a user with the given information, returning whether the user could be created or not."""
    if not is_invited(db, uid):
        return CreateUserResponse(created=None, error=UserFieldErrors(uid="You aren't invited yet."))
    new_user = User(uid=uid, username=request.username, first_name=request.first_name, last_name=request.last_name,
                    phone_number=phone_number)
    db.add(new_user)
    try:
        db.commit()
        # Initialize user preferences
        prefs = UserPrefs(user_id=new_user.id, post_notifications=False, follow_notifications=True,
                          post_liked_notifications=True)
        db.add(prefs)
        db.commit()
        return CreateUserResponse(created=new_user, error=None)
    except IntegrityError as e:
        db.rollback()
        # A user with the same uid or username exists
        if uid_exists(db, uid):
            error = UserFieldErrors(uid="User exists.")
            return CreateUserResponse(created=None, error=error)
        elif username_taken(db, request.username):
            error = UserFieldErrors(username="Username taken.")
            return CreateUserResponse(created=None, error=error)
        else:
            # Unknown error
            print(e)
            return CreateUserResponse(created=None, error=UserFieldErrors(other="Unknown error."))


def update_user(db: Session, user: User, request: UpdateProfileRequest) -> UpdateProfileResponse:
    """Update the given user with the given details."""
    if request.username:
        user.username = request.username
    if request.first_name:
        user.first_name = request.first_name
    if request.last_name:
        user.last_name = request.last_name
    if request.profile_picture_url:
        user.profile_picture_url = request.profile_picture_url

    try:
        user.updated_at = datetime.datetime.utcnow()
        db.commit()
        return UpdateProfileResponse(user=user, error=None)
    except IntegrityError as e:
        db.rollback()
        if username_taken(db, request.username):
            return UpdateProfileResponse(user=None, error=UserFieldErrors(username="Username taken."))
        else:
            # Unknown error
            print(e)
            return UpdateProfileResponse(user=None, error=UserFieldErrors(other="Unknown error."))


def update_preferences(db: Session, user: User, request: UserPrefs) -> UserPrefs:
    prefs: UserPrefs = user.preferences
    prefs.follow_notifications = request.follow_notifications
    prefs.post_liked_notifications = request.post_liked_notifications
    prefs.post_notifications = request.post_notifications
    db.commit()
    return UserPrefs(follow_notifications=prefs.follow_notifications,
                     post_liked_notifications=prefs.post_liked_notifications,
                     post_notifications=prefs.post_notifications)


def get_posts(db: Session, user: User) -> list[Post]:
    """Get the user's posts that aren't deleted."""
    return db.query(Post).filter(and_(Post.user_id == user.id, Post.deleted == false())).order_by(
        Post.created_at.desc()).all()


def get_following(user: User) -> list[User]:
    """Return the list of active users the given user is following."""
    return [u for u in user.following if not u.deleted]


def get_feed(db: Session, user: User, before_post_id: Optional[str] = None) -> Optional[list[Post]]:
    """Get the user's feed, returning None if the user is not authorized or if before_post_id is invalid."""
    before_post = None
    if before_post_id is not None:
        before_post = db.query(Post).filter(Post.urlsafe_id == before_post_id).first()
        if before_post is None or not auth.user_can_view_post(user, before_post):
            return None
    following = get_following(user)
    following.append(user)
    following_ids = [u.id for u in following]
    query = db.query(Post).filter(Post.user_id.in_(following_ids), Post.deleted == false())
    if before_post is not None:
        query = query.filter(Post.id < before_post.id)
    return query.order_by(Post.created_at.desc()).limit(50).all()


def get_discover_feed(db: Session) -> list[Post]:
    """Get the user's discover feed."""
    one_week_ago = datetime.datetime.utcnow() - datetime.timedelta(weeks=1)
    # TODO also filter by Post.user_id != user.id, for now it's easier to test without
    return db.query(Post).filter(
        and_(Post.image_url.isnot(None), Post.created_at > one_week_ago, Post.deleted == false())).order_by(
        Post.like_count.desc()).limit(100)


def get_map(db: Session, user: User, bounds: RectangularRegion) -> list[Post]:
    """Get the user's map view, returning up to the 50 most recent posts in the given region."""
    # TODO this is broken, fix
    following_ids = [u.id for u in get_following(user)] + [user.id]
    min_x = bounds.center_long - bounds.span_long / 2
    max_x = bounds.center_long + bounds.span_long / 2
    min_y = bounds.center_lat - bounds.span_lat / 2
    max_y = bounds.center_lat + bounds.span_lat / 2

    min_x = min_x + 360 if min_x < -180 else min_x
    max_x = max_x - 360 if max_x > 180 else max_x

    def _intersects(location_field):
        return func.ST_Intersects(
            func.ST_ShiftLongitude(cast(location_field, Geometry)),
            func.ST_ShiftLongitude(func.ST_MakeEnvelope(min_x, min_y, max_x, max_y, 4326)))

    post_id_query = db.query(Post.id).filter(Post.user_id.in_(following_ids), Post.deleted == false()).join(
        Place).filter(
        case([(Post.custom_location.isnot(None), _intersects(Post.custom_location))],
             else_=_intersects(Place.location))).order_by(Post.created_at.desc()).limit(50)
    return db.query(Post).filter(Post.id.in_(post_id_query)).all()


<<<<<<< HEAD
=======
def follow_user(db: Session, from_user: User, to_user: User) -> FollowUserResponse:
    from_user.following.append(to_user)
    db.commit()
    return FollowUserResponse(followed=True, followers=(len(to_user.followers)))


def unfollow_user(db: Session, from_user: User, to_user: User) -> FollowUserResponse:
    unfollow = follow.delete().where(and_(follow.c.from_user_id == from_user.id, follow.c.to_user_id == to_user.id))
    db.execute(unfollow)
    db.commit()
    return FollowUserResponse(followed=False, followers=(len(to_user.followers)))


def _intersects(location_field, min_x, min_y, max_x, max_y):
    return func.ST_Intersects(
        func.ST_ShiftLongitude(cast(location_field, Geometry)),
        func.ST_ShiftLongitude(func.ST_MakeEnvelope(min_x, min_y, max_x, max_y, 4326)))


>>>>>>> e3a26f64
def search_users(db: Session, query: str) -> list[User]:
    if len(query) < 3:
        # Only search if the query is >= 3 chars
        return []
    # First search usernames
    # TODO this is inefficient, we should move to a real search engine
    return db.query(User).filter(User.deleted == false()).filter(
        or_(User.username.ilike(f"{query}%"), concat(User.first_name, " ", User.last_name).ilike(f"{query}%"))).limit(
        50).all()<|MERGE_RESOLUTION|>--- conflicted
+++ resolved
@@ -7,18 +7,10 @@
 from sqlalchemy.orm import Session
 from sqlalchemy.sql.functions import concat, func
 
-<<<<<<< HEAD
 from app.controllers import firebase, auth
-from app.models.models import User, Post, UserPrefs, Place, Invite, Waitlist
+from app.models.models import User, Post, UserPrefs, Place, Invite, Waitlist, follow
 from app.models.request_schemas import UpdateProfileRequest, RectangularRegion, CreateUserRequest
-from app.models.response_schemas import UpdateProfileResponse, UserFieldErrors, CreateUserResponse, UserInviteStatus
-=======
-from app.controllers import auth
-from app.models.models import User, Post, UserPrefs, Place, Invite, Waitlist, follow
-from app.models.request_schemas import UpdateUserRequest, RectangularRegion, CreateUserRequest
-from app.models.response_schemas import UpdateUserResponse, UserFieldErrors, CreateUserResponse, UserInviteStatus, \
-    FollowUserResponse
->>>>>>> e3a26f64
+from app.models.response_schemas import UpdateProfileResponse, UserFieldErrors, CreateUserResponse, UserInviteStatus, FollowUserResponse
 
 
 def username_taken(db: Session, username: str) -> bool:
@@ -207,8 +199,6 @@
     return db.query(Post).filter(Post.id.in_(post_id_query)).all()
 
 
-<<<<<<< HEAD
-=======
 def follow_user(db: Session, from_user: User, to_user: User) -> FollowUserResponse:
     from_user.following.append(to_user)
     db.commit()
@@ -228,7 +218,6 @@
         func.ST_ShiftLongitude(func.ST_MakeEnvelope(min_x, min_y, max_x, max_y, 4326)))
 
 
->>>>>>> e3a26f64
 def search_users(db: Session, query: str) -> list[User]:
     if len(query) < 3:
         # Only search if the query is >= 3 chars
